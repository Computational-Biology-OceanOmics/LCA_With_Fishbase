--- conflicted
+++ resolved
@@ -56,7 +56,7 @@
 
 ### LCA Calculation Method
 
-The LCA calculation works similarly to [eDNAFlow](https://github.com/mahsa-mousavi/eDNAFlow)'s approach, with coverage normalization:
+The LCA calculation works similarly to [eDNAFlow](https://github.com/mahsa-mousavi/eDNAFlow)'s approach:
 
 1. Given a group of potential species for an ASV, take the species with the highest percentage base-pair identity, subtract 1 from the identity, and include all species above that cutoff in the LCA
 2. **Coverage adjustment**: BP identity is adjusted by query coverage (e.g., 99% coverage × 100% identity = 99% adjusted identity)
@@ -145,23 +145,21 @@
 - **--min_coverage**: Minimum query coverage threshold (default: 90%)
 - **--no_normalise_identity**: Use only BP identity without coverage adjustment (matches eDNAFlow behavior)
 
+# Turning on coverage normalisation
+
+    python calculateLCAWithFishbase.py -f input.txt -o output.txt --normalise_identity
+
+There's an optional flag that lets you include the query coverage in the LCA calculation. In this case, it multiplies bp identity by coverage before calculating the LCA.
+
 ## Data sources
 
 Fishbase: RopenSci hosts Parquet files of Fishbase species, families, and synonyms. The Python script accesses those directly.
 
-<<<<<<< HEAD
-# Turning on coverage normalisation
-
-    python calculateLCAWithFishbase.py -f input.txt -o output.txt --normalise_identity
-
-There's an optional flag that lets you include the query coverage in the LCA calculation. In this case, it multiplies bp identity by coverage before calculating the LCA.
-=======
 Worms: I downloaded a relatively recent dump of WoRMS from GBIF at https://www.gbif.org/dataset/2d59e5db-57ad-41ff-97d6-11f5fb264527 and extracted the species names from the file `taxon.txt`. That file is included here (data/worms_species.txt). `grep -P '\tSpecies\t' taxon.txt | grep -w 'accepted' | cut -d'    ' -f 7,8,11,12,13,14,15,16,17,18 | gzip > worms_species.txt.gz`
 
 NCBI: The script will download the most recent taxdump from NCBI.
 
 When the script runs it will cache these files in a folder named `cache/`. Delete that folder to start with a clean slate.
->>>>>>> 6440c586
 
 
 # Tests
@@ -189,80 +187,7 @@
 - Adjust the percent identity (--pident), by default this script includes everything with >= 90% identity. That may be too lenient. Same for query coverage, where the default is also 90%.
 - Fishbase, WoRMS, and NCBI Taxonomy change often. Write down the date you ran this tool.
 - Some sequences on NCBI or other databases do not have specific taxonomic labels, such as 'Carangidae sp.'. These lead to very high-level LCAs, obviously. Consider removing them before running this script.
-<<<<<<< HEAD
-
-## Method: Species ID
-
-What the script does:
-- go through the tabular blast results, check if every word is a valid genus in 1. Fishbase, 2. Fishbase synonyms, 3. Worms. We want to trust the Fishbase taxonomy the most but not every species we hit is in Fishbase. Mammals etc. will instead hit into Worms.
-- using the genus name, ask Fishbase what the taxonomy for that genus is. If the genus is not in Fishbase, ask Worms.
-- if there's a genus name, it follows that the next element in the row is the species name.
-- if both Fishbase and WoRMS were not found in the row, assume that the third column is the NCBI taxonomy ID. Use that to look up the lineage instead.
-- If neither Fishbase nor WoRMS nor NCBI have the species or genus, write the entire line of BLAST results to the missing species CSV.
-
-## Method: LCA calculation
-
-The LCA calculation works almost the same way as [eDNAFlow](https://github.com/mahsa-mousavi/eDNAFlow)'s LCA calculation, except that we sort the hits by bitscore before LCA calculation.
-
-1) Given a group of potential species for an ASV, take the species with the highest bitscore, subtract 1 from that bp identity, and then include all species above that cutoff in the LCA.
-2) The LCA itself is just a grouping: if there are several species within the cutoff, then the species is set to 'dropped' and we go up one taxonomic level, repeat for the genus, repeat for the family, repeat for the class, repeat for the order. There's no LCA voting or similar, though that's not hard to add.
-
-
-## Data sources
-
-Fishbase: RopenSci hosts Parquet files of Fishbase species, families, and synonyms. The Python script accesses those directly.
-
-Worms: I downloaded a relatively recent dump of WoRMS from GBIF at https://www.gbif.org/dataset/2d59e5db-57ad-41ff-97d6-11f5fb264527 and extracted the species names from the file `taxon.txt`. That file is included here (data/worms_species.txt). `grep -P '\tSpecies\t' taxon.txt | grep -w 'accepted' | cut -d'    ' -f 7,8,11,12,13,14,15,16,17,18 | gzip > worms_species.txt.gz`
-
-NCBI: The script will download the most recent taxdump from NCBI.
-
-When the script runs it will cache these files in a folder named `cache/`. Delete that folder to start with a clean slate.
-
-## Input
-
-The input is blast-output, tabular, using this output format:
-
-     -outfmt "6 qseqid sseqid staxids sscinames scomnames sskingdoms pident length qlen slen mismatch gapopen gaps qstart qend sstart send stitle evalue bitscore qcovs qcovhsp"
-
---cutoff changes how lenient the LCA calculation it is - the larger the cutoff, the more species are included in an LCA. By default this is 1 - meaning that a species with 98% identity and another species with 98.5% identity are both included in the LCA, as they are within 1% of each other's identities.
-
---pident changes how the BLAST results are parsed, hits below that cutoff will never make it into the LCA. Default is 90.
-
---min_coverage changes how the BLAST results are parsed, hits below that query coverage will be ignored. Default is 90.
-
---missing_out changes the filename of the file missing species are written to, by default 'missing.csv'. Missing species are BLAST result lines where we couldn't find anything in Fishbase, nor in WoRMS, nor in the NCBI Taxonomy. Ideally this file should be empty - if there are many rows in this file, something may have gone wrong (missing NCBI taxonomy IDs in the BLAST output?).
-
---normalise_identity changes the behaviour of the LCA calculation and turns on the normalisation using the query coverage.
-
-## Output
-
-Looks like this:
-
-```
-ASV_name        Class   Order   Family  Genus   Species PercentageID    Coverage	Species_In_LCA	Source
-ASV_17067       Teleostei       Ophidiiformes   Ophidiidae      dropped dropped 89.60   100.00	Ventichthys biospeedoi, Bassozetus zenkevitchi	worms
-ASV_17079       Teleostei       Ovalentaria incertae sedis      Pomacentridae   Acanthochromis  Acanthochromis polyacanthus     79.03   90.00	Acanthochromis polyacanthus	worms
-ASV_17100       Teleostei       Centrarchiformes        Aplodactylidae  Crinodus        Aplodactylus lophodon   100.00  100.00	Aplodactylus lophodon	worms
-ASV_17102       Teleostei       Anguilliformes  Muraenidae      Gymnothorax     Gymnothorax prasinus    99.02   99.00	Gymnothorax prasinus	fishbase
-ASV_17176       Teleostei       Myctophiformes  Myctophidae     Symbolophorus   Symbolophorus evermanni 89.11   100.00	Symbolophorus evermanni	fishbase
-ASV_17291       Teleostei       Stomiiformes    Sternoptychidae Valenciennellus Valenciennellus tripunctulatus  83.87   90.00	Valenciennellus tripunctulatus	ncbi
-ASV_17546       Teleostei       Ophidiiformes   Ophidiidae      dropped dropped 76.22   80.00	Lepophidium profundorum, Genypterus chilensis, Genypterus tigerinus, Genypterus blacodes, Genypterus capensis, Apagesoma australe	ncbi
-```
-
-A tab-delimited table, one row per unique query in the BLAST results, showing which Fishbase taxonomic levels were included, and which were dropped. It also shows the highest BLAST identity of the species-hits included in the LCA, the highest query coverage, and the species that were included in the LCA. *IMPORTANT*: By default BLAST does not report queries with no hits. That means the output table of this script will not contain all queries.
-
-## Output when using calculateLCAWithFishbase_FAIReCompatible.py
-
-The output file contains the columns:
-'domain', 'phylum', 'class', 'order', 'family', 'genus', 'species', 'OTU', 'numberOfUnq_BlastHits', '%ID', 'species_in_LCA', 'sources', and one column for each sample.
-
-The taxaRaw and taxaFinal files both contain the columns:
-'seq_id', 'dna_sequence', 'domain', 'phylum', 'class', 'order', 'family', 'genus', 'specificEpithet', 'scientificName', 'scientificNameAuthorship', 'taxonRank', 'taxonID', 'taxonID_db', 'verbatimIdentification', 'accession_id', 'accession_id_ref_db', 'percent_match', 'percent_query_cover', 'confidence_score', and 'identificationRemarks'
-
-
-=======
-- 
->>>>>>> 6440c586
+
 ## FAQ
 
 - How long does this run for?
